--- conflicted
+++ resolved
@@ -26,17 +26,11 @@
     </pz:record>
   </xsl:template>
 
-<<<<<<< HEAD
-      <pz:metadata type="electronic-url">
-        <xsl:value-of select="url"/>
-      </pz:metadata>
-=======
   <xsl:template match="url">
     <pz:metadata type="electronic-url">
       <xsl:value-of select="."/>
     </pz:metadata>
   </xsl:template>
->>>>>>> d0a576c4
 
   <xsl:template match="author">
     <pz:metadata type="author">
@@ -56,18 +50,10 @@
     </pz:metadata>
   </xsl:template>
 
-<<<<<<< HEAD
-        <pz:metadata type="description">
-          <xsl:value-of select="date" />
-        </pz:metadata>
-
-    </pz:record>
-=======
   <xsl:template match="description">
     <pz:metadata type="description">
       <xsl:value-of select="."/>
     </pz:metadata>
->>>>>>> d0a576c4
   </xsl:template>
 
   <xsl:template match="text()"/>
