/* This file is part of Pazpar2.
   Copyright (C) 2006-2011 Index Data

Pazpar2 is free software; you can redistribute it and/or modify it under
the terms of the GNU General Public License as published by the Free
Software Foundation; either version 2, or (at your option) any later
version.

Pazpar2 is distributed in the hope that it will be useful, but WITHOUT ANY
WARRANTY; without even the implied warranty of MERCHANTABILITY or
FITNESS FOR A PARTICULAR PURPOSE.  See the GNU General Public License
for more details.

You should have received a copy of the GNU General Public License
along with this program; if not, write to the Free Software
Foundation, Inc., 51 Franklin St, Fifth Floor, Boston, MA  02110-1301  USA

*/

/** \file client.c
    \brief Z39.50 client 
*/

#if HAVE_CONFIG_H
#include <config.h>
#endif
#include <stdlib.h>
#include <stdio.h>
#include <string.h>
#if HAVE_SYS_TIME_H
#include <sys/time.h>
#endif
#if HAVE_UNISTD_H
#include <unistd.h>
#endif
#include <signal.h>
#include <assert.h>

#include <yaz/marcdisp.h>
#include <yaz/comstack.h>
#include <yaz/tcpip.h>
#include <yaz/proto.h>
#include <yaz/readconf.h>
#include <yaz/pquery.h>
#include <yaz/otherinfo.h>
#include <yaz/yaz-util.h>
#include <yaz/nmem.h>
#include <yaz/query-charset.h>
#include <yaz/querytowrbuf.h>
#include <yaz/oid_db.h>
#include <yaz/diagbib1.h>
#include <yaz/snprintf.h>
#include <yaz/rpn2cql.h>
#include <yaz/rpn2solr.h>

#define USE_TIMING 0
#if USE_TIMING
#include <yaz/timing.h>
#endif

#include "ppmutex.h"
#include "session.h"
#include "parameters.h"
#include "client.h"
#include "connection.h"
#include "settings.h"
#include "relevance.h"
#include "incref.h"

static YAZ_MUTEX g_mutex = 0;
static int no_clients = 0;
static int no_clients_total = 0;

static int client_use(int delta)
{
    int clients;
    if (!g_mutex)
        yaz_mutex_create(&g_mutex);
    yaz_mutex_enter(g_mutex);
    no_clients += delta;
    if (delta > 0)
        no_clients_total += delta;
    clients = no_clients;
    yaz_mutex_leave(g_mutex);
    yaz_log(YLOG_DEBUG, "%s clients=%d", delta == 0 ? "" : (delta > 0 ? "INC" : "DEC"), clients);
    return clients;
}

int  clients_count(void) {
    return client_use(0);
}

int  clients_count_total(void) {
    int total = 0;
    if (!g_mutex)
        return 0;
    yaz_mutex_enter(g_mutex);
    total = no_clients_total;
    yaz_mutex_leave(g_mutex);
    return total;
}


/** \brief Represents client state for a connection to one search target */
struct client {
    struct session_database *database;
    struct connection *connection;
    struct session *session;
    char *pquery; // Current search
    char *cqlquery; // used for SRU targets only
    Odr_int hits;
    int record_offset;
    int maxrecs;
    int startrecs;
    int diagnostic;
    int preferred;
    enum client_state state;
    struct show_raw *show_raw;
    ZOOM_resultset resultset;
    YAZ_MUTEX mutex;
    int ref_count;
    /* copy of database->url */
    char *url;
};

struct show_raw {
    int active; // whether this request has been sent to the server
    int position;
    int binary;
    char *syntax;
    char *esn;
    void (*error_handler)(void *data, const char *addinfo);
    void (*record_handler)(void *data, const char *buf, size_t sz);
    void *data;
    struct show_raw *next;
};

static const char *client_states[] = {
    "Client_Connecting",
    "Client_Idle",
    "Client_Working",
    "Client_Error",
    "Client_Failed",
    "Client_Disconnected"
};

const char *client_get_state_str(struct client *cl)
{
    return client_states[cl->state];
}

enum client_state client_get_state(struct client *cl)
{
    return cl->state;
}

void client_set_state(struct client *cl, enum client_state st)
{
    int was_active = 0;
    if (client_is_active(cl))
        was_active = 1;
    cl->state = st;
    /* If client is going from being active to inactive and all clients
       are now idle we fire a watch for the session . The assumption is
       that session is not mutex locked if client is already active */
    if (was_active && !client_is_active(cl) && cl->session)
    {

        int no_active = session_active_clients(cl->session);
        yaz_log(YLOG_DEBUG, "%s: releasing watches on zero active: %d", client_get_url(cl), no_active);
        if (no_active == 0) {
            session_alert_watch(cl->session, SESSION_WATCH_SHOW);
            session_alert_watch(cl->session, SESSION_WATCH_SHOW_PREF);
        }
    }
}

static void client_show_raw_error(struct client *cl, const char *addinfo);

struct connection *client_get_connection(struct client *cl)
{
    return cl->connection;
}

struct session_database *client_get_database(struct client *cl)
{
    return cl->database;
}

struct session *client_get_session(struct client *cl)
{
    return cl->session;
}

const char *client_get_pquery(struct client *cl)
{
    return cl->pquery;
}

static void client_send_raw_present(struct client *cl);
static int nativesyntax_to_type(struct session_database *sdb, char *type,
                                ZOOM_record rec);

static void client_show_immediate(
    ZOOM_resultset resultset, struct session_database *sdb, int position,
    void *data,
    void (*error_handler)(void *data, const char *addinfo),
    void (*record_handler)(void *data, const char *buf, size_t sz),
    int binary)
{
    ZOOM_record rec = 0;
    char type[80];
    const char *buf;
    int len;

    if (!resultset)
    {
        error_handler(data, "no resultset");
        return;
    }
    rec = ZOOM_resultset_record(resultset, position-1);
    if (!rec)
    {
        error_handler(data, "no record");
        return;
    }
    if (binary)
        strcpy(type, "raw");
    else
        nativesyntax_to_type(sdb, type, rec);
    buf = ZOOM_record_get(rec, type, &len);
    if (!buf)
    {
        error_handler(data, "no record");
        return;
    }
    record_handler(data, buf, len);
}


int client_show_raw_begin(struct client *cl, int position,
                          const char *syntax, const char *esn,
                          void *data,
                          void (*error_handler)(void *data, const char *addinfo),
                          void (*record_handler)(void *data, const char *buf,
                                                 size_t sz),
                          int binary)
{
    if (syntax == 0 && esn == 0)
        client_show_immediate(cl->resultset, client_get_database(cl),
                              position, data,
                              error_handler, record_handler,
                              binary);
    else
    {
        struct show_raw *rr, **rrp;

        if (!cl->connection)
            return -1;
    

        rr = xmalloc(sizeof(*rr));
        rr->position = position;
        rr->active = 0;
        rr->data = data;
        rr->error_handler = error_handler;
        rr->record_handler = record_handler;
        rr->binary = binary;
        if (syntax)
            rr->syntax = xstrdup(syntax);
        else
            rr->syntax = 0;
        if (esn)
            rr->esn = xstrdup(esn);
        else
            rr->esn = 0;
        rr->next = 0;
        
        for (rrp = &cl->show_raw; *rrp; rrp = &(*rrp)->next)
            ;
        *rrp = rr;
        
        if (cl->state == Client_Failed)
        {
            client_show_raw_error(cl, "client failed");
        }
        else if (cl->state == Client_Disconnected)
        {
            client_show_raw_error(cl, "client disconnected");
        }
        else
        {
            client_send_raw_present(cl);
        }
    }
    return 0;
}

static void client_show_raw_delete(struct show_raw *r)
{
    xfree(r->syntax);
    xfree(r->esn);
    xfree(r);
}

void client_show_raw_remove(struct client *cl, void *data)
{
    struct show_raw *rr = data;
    struct show_raw **rrp = &cl->show_raw;
    while (*rrp != rr)
        rrp = &(*rrp)->next;
    if (*rrp)
    {
        *rrp = rr->next;
        client_show_raw_delete(rr);
    }
}

void client_show_raw_dequeue(struct client *cl)
{
    struct show_raw *rr = cl->show_raw;

    cl->show_raw = rr->next;
    client_show_raw_delete(rr);
}

static void client_show_raw_error(struct client *cl, const char *addinfo)
{
    while (cl->show_raw)
    {
        cl->show_raw->error_handler(cl->show_raw->data, addinfo);
        client_show_raw_dequeue(cl);
    }
}

static void client_send_raw_present(struct client *cl)
{
    struct session_database *sdb = client_get_database(cl);
    struct connection *co = client_get_connection(cl);
    ZOOM_resultset set = cl->resultset;

    int offset = cl->show_raw->position;
    const char *syntax = 0;
    const char *elements = 0;

    assert(cl->show_raw);
    assert(set);

    yaz_log(YLOG_DEBUG, "%s: trying to present %d record(s) from %d",
            client_get_url(cl), 1, offset);

    if (cl->show_raw->syntax)
        syntax = cl->show_raw->syntax;
    else
        syntax = session_setting_oneval(sdb, PZ_REQUESTSYNTAX);
    ZOOM_resultset_option_set(set, "preferredRecordSyntax", syntax);

    if (cl->show_raw->esn)
        elements = cl->show_raw->esn;
    else
        elements = session_setting_oneval(sdb, PZ_ELEMENTS);
    if (elements && *elements)
        ZOOM_resultset_option_set(set, "elementSetName", elements);

    ZOOM_resultset_records(set, 0, offset-1, 1);
    cl->show_raw->active = 1;

    connection_continue(co);
}

static int nativesyntax_to_type(struct session_database *sdb, char *type,
                                ZOOM_record rec)
{
    const char *s = session_setting_oneval(sdb, PZ_NATIVESYNTAX);

    if (s && *s)
    {
        if (!strncmp(s, "iso2709", 7))
        {
            const char *cp = strchr(s, ';');
            yaz_snprintf(type, 80, "xml; charset=%s", cp ? cp+1 : "marc-8s");
        }
        else if (!strncmp(s, "xml", 3))
        {
            strcpy(type, "xml");
        }
        else if (!strncmp(s, "txml", 4))
        {
            const char *cp = strchr(s, ';');
            yaz_snprintf(type, 80, "txml; charset=%s", cp ? cp+1 : "marc-8s");
        }
        else
            return -1;
        return 0;
    }
    else  /* attempt to deduce structure */
    {
        const char *syntax = ZOOM_record_get(rec, "syntax", NULL);
        if (syntax)
        {
            if (!strcmp(syntax, "XML"))
            {
                strcpy(type, "xml");
                return 0;
            }
            else if (!strcmp(syntax, "TXML"))
                {
                    strcpy(type, "txml");
                    return 0;
                }
            else if (!strcmp(syntax, "USmarc") || !strcmp(syntax, "MARC21"))
            {
                strcpy(type, "xml; charset=marc8-s");
                return 0;
            }
            else return -1;
        }
        else return -1;
    }
}

/**
 * TODO Consider thread safety!!!
 *
 */
void client_report_facets(struct client *cl, ZOOM_resultset rs)
{
    struct session_database *sdb = client_get_database(cl);
    ZOOM_facet_field *facets = ZOOM_resultset_facets(rs);

    if (sdb && facets)
    {
        struct session *se = client_get_session(cl);
        int facet_num = ZOOM_resultset_facets_size(rs);
        struct setting *s;

        for (s = sdb->settings[PZ_FACETMAP]; s; s = s->next)
        {
            const char *p = strchr(s->name + 3, ':');
            if (p && p[1] && s->value && s->value[0])
            {
                int facet_idx;
                p++; /* p now holds logical facet name */
                for (facet_idx = 0; facet_idx < facet_num; facet_idx++)
                {
                    const char *native_name =
                        ZOOM_facet_field_name(facets[facet_idx]);
                    if (native_name && !strcmp(s->value, native_name))
                    {
                        size_t term_idx;
                        size_t term_num =
                            ZOOM_facet_field_term_count(facets[facet_idx]);
                        for (term_idx = 0; term_idx < term_num; term_idx++ )
                        {
                            int freq;
                            const char *term =
                                ZOOM_facet_field_get_term(facets[facet_idx],
                                                          term_idx, &freq);
                            if (term)
                                add_facet(se, p, term, freq);
                        }
                        break;
                    }
                }
            }
        }
    }
}

static void ingest_raw_record(struct client *cl, ZOOM_record rec)
{
    const char *buf;
    int len;
    char type[80];

    if (cl->show_raw->binary)
        strcpy(type, "raw");
    else
    {
        struct session_database *sdb = client_get_database(cl);
        nativesyntax_to_type(sdb, type, rec);
    }

    buf = ZOOM_record_get(rec, type, &len);
    cl->show_raw->record_handler(cl->show_raw->data,  buf, len);
    client_show_raw_dequeue(cl);
}

void client_check_preferred_watch(struct client *cl)
{
    struct session *se = cl->session;
    yaz_log(YLOG_DEBUG, "client_check_preferred_watch: %s ", client_get_url(cl));
    if (se)
    {
        client_unlock(cl);
        /* TODO possible threading issue. Session can have been destroyed */
        if (session_is_preferred_clients_ready(se)) {
            session_alert_watch(se, SESSION_WATCH_SHOW_PREF);
        }
        else
            yaz_log(YLOG_DEBUG, "client_check_preferred_watch: Still locked on preferred targets.");

        client_lock(cl);
    }
    else
        yaz_log(YLOG_WARN, "client_check_preferred_watch: %s. No session!", client_get_url(cl));

}

void client_search_response(struct client *cl)
{
    struct connection *co = cl->connection;
    struct session *se = cl->session;
    ZOOM_connection link = connection_get_link(co);
    ZOOM_resultset resultset = cl->resultset;

    const char *error, *addinfo = 0;
    
    if (ZOOM_connection_error(link, &error, &addinfo))
    {
        cl->hits = 0;
        client_set_state(cl, Client_Error);
        yaz_log(YLOG_WARN, "Search error %s (%s): %s",
                error, addinfo, client_get_url(cl));
    }
    else
    {
        yaz_log(YLOG_DEBUG, "client_search_response: hits "
                ODR_INT_PRINTF, cl->hits);
        client_report_facets(cl, resultset);
        cl->record_offset = cl->startrecs;
        cl->hits = ZOOM_resultset_size(resultset);
        if (se) {
            se->total_hits += cl->hits;
            yaz_log(YLOG_DEBUG, "client_search_response: total hits "
                    ODR_INT_PRINTF, se->total_hits);
        }
    }
}

void client_got_records(struct client *cl)
{
    struct session *se = cl->session;
    if (se)
    {
        client_unlock(cl);
        session_alert_watch(se, SESSION_WATCH_SHOW);
        session_alert_watch(se, SESSION_WATCH_RECORD);
        client_lock(cl);
    }
}

void client_record_response(struct client *cl)
{
    struct connection *co = cl->connection;
    ZOOM_connection link = connection_get_link(co);
    ZOOM_resultset resultset = cl->resultset;
    const char *error, *addinfo;

    if (ZOOM_connection_error(link, &error, &addinfo))
    {
        client_set_state(cl, Client_Error);
        yaz_log(YLOG_WARN, "Search error %s (%s): %s",
            error, addinfo, client_get_url(cl));
    }
    else
    {
        ZOOM_record rec = 0;
        const char *msg, *addinfo;
        
        if (cl->show_raw && cl->show_raw->active)
        {
            if ((rec = ZOOM_resultset_record(resultset,
                                             cl->show_raw->position-1)))
            {
                cl->show_raw->active = 0;
                ingest_raw_record(cl, rec);
            }
            else
            {
                yaz_log(YLOG_WARN, "Expected record, but got NULL, offset=%d",
                        cl->show_raw->position-1);
            }
        }
        else
        {
            int offset = cl->record_offset;
            if ((rec = ZOOM_resultset_record(resultset, offset)))
            {
                cl->record_offset++;
                if (cl->session == 0)
                    ;
                else if (ZOOM_record_error(rec, &msg, &addinfo, 0))
                {
                    yaz_log(YLOG_WARN, "Record error %s (%s): %s (rec #%d)",
                            msg, addinfo, client_get_url(cl),
                            cl->record_offset);
                }
                else
                {
                    struct session_database *sdb = client_get_database(cl);
                    NMEM nmem = nmem_create();
                    const char *xmlrec;
                    char type[80];

                    if (nativesyntax_to_type(sdb, type, rec))
                        yaz_log(YLOG_WARN, "Failed to determine record type");
                    xmlrec = ZOOM_record_get(rec, type, NULL);
                    if (!xmlrec)
                        yaz_log(YLOG_WARN, "ZOOM_record_get failed from %s",
                                client_get_url(cl));
                    else
                    {
                        /* OK = 0, -1 = failure, -2 = Filtered */
                        if (ingest_record(cl, xmlrec, cl->record_offset, nmem) == -1)
                            yaz_log(YLOG_WARN, "Failed to ingest from %s", client_get_url(cl));
                    }
                    nmem_destroy(nmem);
                }
            }
            else
            {
                yaz_log(YLOG_WARN, "Expected record, but got NULL, offset=%d",
                        offset);
            }
        }
    }
}

static void client_set_facets_request(struct client *cl, ZOOM_connection link)
{
    struct session_database *sdb = client_get_database(cl);

    WRBUF w = wrbuf_alloc();
    
    struct setting *s;

    for (s = sdb->settings[PZ_FACETMAP]; s; s = s->next)
    {
        const char *p = strchr(s->name + 3, ':');
        if (!p)
        {
            yaz_log(YLOG_WARN, "Malformed facetmap name: %s", s->name);
        }
        else if (s->value && s->value[0])
        {
            wrbuf_puts(w, "@attr 1=");
            yaz_encode_pqf_term(w, s->value, strlen(s->value));
            if (s->next)
                wrbuf_puts(w, ",");
        }
    }
    yaz_log(YLOG_LOG, "using facets str: %s", wrbuf_cstr(w));
    ZOOM_connection_option_set(link, "facets",
                               wrbuf_len(w) ? wrbuf_cstr(w) : 0);
    wrbuf_destroy(w);
}

int client_has_facet(struct client *cl, const char *name)
{
    struct session_database *sdb = client_get_database(cl);
    struct setting *s;

    for (s = sdb->settings[PZ_FACETMAP]; s; s = s->next)
    {
        const char *p = strchr(s->name + 3, ':');
        if (p && !strcmp(name, p + 1))
            return 1;
    }
    return 0;
}

void client_start_search(struct client *cl)
{
    struct session_database *sdb = client_get_database(cl);
    struct connection *co = client_get_connection(cl);
    ZOOM_connection link = connection_get_link(co);
    ZOOM_resultset rs;
    char *databaseName = sdb->database->databases[0];
    const char *opt_piggyback   = session_setting_oneval(sdb, PZ_PIGGYBACK);
    const char *opt_queryenc    = session_setting_oneval(sdb, PZ_QUERYENCODING);
    const char *opt_elements    = session_setting_oneval(sdb, PZ_ELEMENTS);
    const char *opt_requestsyn  = session_setting_oneval(sdb, PZ_REQUESTSYNTAX);
    const char *opt_maxrecs     = session_setting_oneval(sdb, PZ_MAXRECS);
    const char *opt_sru         = session_setting_oneval(sdb, PZ_SRU);
    const char *opt_sort        = session_setting_oneval(sdb, PZ_SORT);
    const char *opt_preferred   = session_setting_oneval(sdb, PZ_PREFERRED);
    const char *extra_args      = session_setting_oneval(sdb, PZ_EXTRA_ARGS);
    char maxrecs_str[24], startrecs_str[24];

    assert(link);

    cl->hits = -1;
    cl->record_offset = 0;
    cl->diagnostic = 0;

    if (extra_args && *extra_args)
        ZOOM_connection_option_set(link, "extraArgs", extra_args);

    if (opt_preferred) {
        cl->preferred = atoi(opt_preferred);
        if (cl->preferred)
            yaz_log(YLOG_LOG, "Target %s has preferred status: %d", sdb->database->url, cl->preferred);
    }
    client_set_state(cl, Client_Working);

    if (*opt_piggyback)
        ZOOM_connection_option_set(link, "piggyback", opt_piggyback);
    else
        ZOOM_connection_option_set(link, "piggyback", "1");
    if (*opt_queryenc)
        ZOOM_connection_option_set(link, "rpnCharset", opt_queryenc);
    if (*opt_sru && *opt_elements)
        ZOOM_connection_option_set(link, "schema", opt_elements);
    else if (*opt_elements)
        ZOOM_connection_option_set(link, "elementSetName", opt_elements);
    if (*opt_requestsyn)
        ZOOM_connection_option_set(link, "preferredRecordSyntax", opt_requestsyn);

    if (opt_maxrecs && *opt_maxrecs)
    {
        cl->maxrecs = atoi(opt_maxrecs);
    }

    /* convert back to string representation used in ZOOM API */
    sprintf(maxrecs_str, "%d", cl->maxrecs);
    ZOOM_connection_option_set(link, "count", maxrecs_str);

    if (cl->maxrecs > 20)
        ZOOM_connection_option_set(link, "presentChunk", "20");
    else
        ZOOM_connection_option_set(link, "presentChunk", maxrecs_str);

    sprintf(startrecs_str, "%d", cl->startrecs);
    ZOOM_connection_option_set(link, "start", startrecs_str);

    if (databaseName)
        ZOOM_connection_option_set(link, "databaseName", databaseName);

    /* TODO Verify does it break something for CQL targets(non-SOLR) ? */
    /* facets definition is in PQF */
    client_set_facets_request(cl, link);

    if (cl->cqlquery)
    {
        ZOOM_query q = ZOOM_query_create();
        yaz_log(YLOG_LOG, "Search %s CQL: %s", sdb->database->url, cl->cqlquery);
        ZOOM_query_cql(q, cl->cqlquery);
        if (*opt_sort)
            ZOOM_query_sortby(q, opt_sort);
        rs = ZOOM_connection_search(link, q);
        ZOOM_query_destroy(q);
    }
    else
    {
        yaz_log(YLOG_LOG, "Search %s PQF: %s", sdb->database->url, cl->pquery);
        rs = ZOOM_connection_search_pqf(link, cl->pquery);
    }
    ZOOM_resultset_destroy(cl->resultset);
    cl->resultset = rs;
    connection_continue(co);
}

struct client *client_create(void)
{
    struct client *cl = xmalloc(sizeof(*cl));
    cl->maxrecs = 100;
    cl->startrecs = 0;
    cl->pquery = 0;
    cl->cqlquery = 0;
    cl->database = 0;
    cl->connection = 0;
    cl->session = 0;
    cl->hits = 0;
    cl->record_offset = 0;
    cl->diagnostic = 0;
    cl->state = Client_Disconnected;
    cl->show_raw = 0;
    cl->resultset = 0;
    cl->mutex = 0;
    pazpar2_mutex_create(&cl->mutex, "client");
    cl->preferred = 0;
    cl->ref_count = 1;
    cl->url = 0;
    client_use(1);
    
    return cl;
}

void client_lock(struct client *c)
{
    yaz_mutex_enter(c->mutex);
}

void client_unlock(struct client *c)
{
    yaz_mutex_leave(c->mutex);
}

void client_incref(struct client *c)
{
    pazpar2_incref(&c->ref_count, c->mutex);
    yaz_log(YLOG_DEBUG, "client_incref c=%p %s cnt=%d",
            c, client_get_url(c), c->ref_count);
}

int client_destroy(struct client *c)
{
    if (c)
    {
        yaz_log(YLOG_DEBUG, "client_destroy c=%p %s cnt=%d",
                c, client_get_url(c), c->ref_count);
        if (!pazpar2_decref(&c->ref_count, c->mutex))
        {
            xfree(c->pquery);
            c->pquery = 0;
            xfree(c->cqlquery);
            c->cqlquery = 0;
            xfree(c->url);
            assert(!c->connection);

            if (c->resultset)
            {
                ZOOM_resultset_destroy(c->resultset);
            }
            yaz_mutex_destroy(&c->mutex);
            xfree(c);
            client_use(-1);
            return 1;
        }
    }
    return 0;
}

void client_set_connection(struct client *cl, struct connection *con)
{
    if (cl->resultset)
        ZOOM_resultset_release(cl->resultset);
    if (con)
    {
        assert(cl->connection == 0);
        cl->connection = con;
        client_incref(cl);
    }
    else
    {
        cl->connection = con;
        client_destroy(cl);
    }
}

void client_disconnect(struct client *cl)
{
    if (cl->state != Client_Idle)
        client_set_state(cl, Client_Disconnected);
    client_set_connection(cl, 0);
}

// Extract terms from query into null-terminated termlist
static void extract_terms(NMEM nmem, struct ccl_rpn_node *query, char **termlist)
{
    int num = 0;

    pull_terms(nmem, query, termlist, &num);
    termlist[num] = 0;
}

// Initialize CCL map for a target
static CCL_bibset prepare_cclmap(struct client *cl)
{
    struct session_database *sdb = client_get_database(cl);
    struct setting *s;
    CCL_bibset res;

    if (!sdb->settings)
        return 0;
    res = ccl_qual_mk();
    for (s = sdb->settings[PZ_CCLMAP]; s; s = s->next)
    {
        char *p = strchr(s->name + 3, ':');
        if (!p)
        {
            yaz_log(YLOG_WARN, "Malformed cclmap name: %s", s->name);
            ccl_qual_rm(&res);
            return 0;
        }
        p++;
        ccl_qual_fitem(res, s->value, p);
    }
    return res;
}

// returns a xmalloced CQL query corresponding to the pquery in client
static char *make_cqlquery(struct client *cl)
{
    cql_transform_t cqlt = cql_transform_create();
    Z_RPNQuery *zquery;
    char *r;
    WRBUF wrb = wrbuf_alloc();
    int status;
    ODR odr_out = odr_createmem(ODR_ENCODE);

    zquery = p_query_rpn(odr_out, cl->pquery);
    yaz_log(YLOG_LOG, "PQF: %s", cl->pquery);
    if ((status = cql_transform_rpn2cql_wrbuf(cqlt, wrb, zquery)))
    {
        yaz_log(YLOG_WARN, "Failed to generate CQL query, code=%d", status);
        r = 0;
    }
    else
    {
        r = xstrdup(wrbuf_cstr(wrb));
    }     
    wrbuf_destroy(wrb);
    odr_destroy(odr_out);
    cql_transform_close(cqlt);
    return r;
}

// returns a xmalloced SOLR query corresponding to the pquery in client
// TODO Could prob. be merge with the similar make_cqlquery
static char *make_solrquery(struct client *cl)
{
    solr_transform_t sqlt = solr_transform_create();
    Z_RPNQuery *zquery;
    char *r;
    WRBUF wrb = wrbuf_alloc();
    int status;
    ODR odr_out = odr_createmem(ODR_ENCODE);

    zquery = p_query_rpn(odr_out, cl->pquery);
    yaz_log(YLOG_LOG, "PQF: %s", cl->pquery);
    if ((status = solr_transform_rpn2solr_wrbuf(sqlt, wrb, zquery)))
    {
        yaz_log(YLOG_WARN, "Failed to generate SOLR query, code=%d", status);
        r = 0;
    }
    else
    {
        r = xstrdup(wrbuf_cstr(wrb));
    }
    wrbuf_destroy(wrb);
    odr_destroy(odr_out);
    solr_transform_close(sqlt);
    return r;
}

static void apply_limit(struct session_database *sdb,
                        facet_limits_t facet_limits,
                        WRBUF w)
{
    int i = 0;
    const char *name;
    const char *value;
    for (i = 0; (name = facet_limits_get(facet_limits, i, &value)); i++)
    {
        struct setting *s = 0;
        
        for (s = sdb->settings[PZ_FACETMAP]; s; s = s->next)
        {
            const char *p = strchr(s->name + 3, ':');
            if (p && !strcmp(p + 1, name) && s->value && s->value[0])
            {
                wrbuf_insert(w, 0, "@and ", 5);
                wrbuf_puts(w, " @attr 1=");
                yaz_encode_pqf_term(w, s->value, strlen(s->value));
                wrbuf_puts(w, " ");
                yaz_encode_pqf_term(w, value, strlen(value));
                break;
            }
        }
        if (!s)
        {
            yaz_log(YLOG_WARN, "facet %s used, but no facetmap defined",
                    name);
        }
    }
}
                        
// Parse the query given the settings specific to this client
int client_parse_query(struct client *cl, const char *query,
                       facet_limits_t facet_limits)
{
    struct session *se = client_get_session(cl);
    struct session_database *sdb = client_get_database(cl);
    struct ccl_rpn_node *cn;
    int cerror, cpos;
    CCL_bibset ccl_map = prepare_cclmap(cl);
    const char *sru = session_setting_oneval(sdb, PZ_SRU);
    const char *pqf_prefix = session_setting_oneval(sdb, PZ_PQF_PREFIX);
    const char *pqf_strftime = session_setting_oneval(sdb, PZ_PQF_STRFTIME);
    const char *query_syntax = session_setting_oneval(sdb, PZ_QUERY_SYNTAX);
    const char *record_filter = session_setting_oneval(sdb, PZ_RECORDFILTER);
    if (!ccl_map)
        return -1;

    yaz_log(YLOG_DEBUG, "query: %s", query);
    cn = ccl_find_str(ccl_map, query, &cerror, &cpos);
    ccl_qual_rm(&ccl_map);
    if (!cn)
    {
        client_set_state(cl, Client_Error);
        session_log(se, YLOG_WARN, "Failed to parse CCL query '%s' for %s",
                query,
                client_get_database(cl)->database->url);
        return -1;
    }
    wrbuf_rewind(se->wrbuf);
    if (*pqf_prefix)
    {
        wrbuf_puts(se->wrbuf, pqf_prefix);
        wrbuf_puts(se->wrbuf, " ");
    }

<<<<<<< HEAD
=======
    if (cn_recordfilter) {
        wrbuf_puts(se->wrbuf, "@and ");
        ccl_pquery(se->wrbuf, cn_recordfilter);
        wrbuf_puts(se->wrbuf, " ");
    }

    apply_limit(sdb, facet_limits, se->wrbuf);

>>>>>>> ab30a2b6
    if (!pqf_strftime || !*pqf_strftime)
        ccl_pquery(se->wrbuf, cn);
    else
    {
        time_t cur_time = time(0);
        struct tm *tm =  localtime(&cur_time);
        char tmp_str[300];
        const char *cp = tmp_str;

        /* see man strftime(3) for things .. In particular %% gets converted
         to %.. And That's our original query .. */
        strftime(tmp_str, sizeof(tmp_str)-1, pqf_strftime, tm);
        for (; *cp; cp++)
        {
            if (cp[0] == '%')
                ccl_pquery(se->wrbuf, cn);
            else
                wrbuf_putc(se->wrbuf, cp[0]);
        }
    }
    xfree(cl->pquery);
    cl->pquery = xstrdup(wrbuf_cstr(se->wrbuf));

    yaz_log(YLOG_DEBUG, "PQF query: %s", cl->pquery);

    xfree(cl->cqlquery);

    /* Support for PQF on SRU targets. */
    /* TODO Refactor */
    yaz_log(YLOG_DEBUG, "Query syntax: %s", query_syntax);
    if (strcmp(query_syntax, "pqf") != 0 && *sru)
    {
        if (!strcmp(sru, "solr")) {
            if (!(cl->cqlquery = make_solrquery(cl)))
                return -1;
        }
        else {
            if (!(cl->cqlquery = make_cqlquery(cl)))
                return -1;
        }
    }
    else
        cl->cqlquery = 0;

    /* TODO FIX Not thread safe */
    if (!se->relevance)
    {
        // Initialize relevance structure with query terms
        char *p[512];
        extract_terms(se->nmem, cn, p);
        se->relevance = relevance_create(
            se->service->relevance_pct,
            se->nmem, (const char **) p);
    }

    ccl_rpn_delete(cn);
    return 0;
}

void client_set_session(struct client *cl, struct session *se)
{
    cl->session = se;
}

int client_is_active(struct client *cl)
{
    if (cl->connection && (cl->state == Client_Connecting ||
                           cl->state == Client_Working))
        return 1;
    return 0;
}

int client_is_active_preferred(struct client *cl)
{
    /* only count if this is a preferred target. */
    if (!cl->preferred)
        return 0;
    /* TODO No sure this the condition that Seb wants */
    if (cl->connection && (cl->state == Client_Connecting ||
                           cl->state == Client_Working))
        return 1;
    return 0;
}


Odr_int client_get_hits(struct client *cl)
{
    return cl->hits;
}

int client_get_num_records(struct client *cl)
{
    return cl->record_offset;
}

void client_set_diagnostic(struct client *cl, int diagnostic)
{
    cl->diagnostic = diagnostic;
}

int client_get_diagnostic(struct client *cl)
{
    return cl->diagnostic;
}

void client_set_database(struct client *cl, struct session_database *db)
{
    cl->database = db;
    /* Copy the URL for safe logging even after session is gone */
    if (db) {
        cl->url = xstrdup(db->database->url);
    }
}

struct host *client_get_host(struct client *cl)
{
    return client_get_database(cl)->database->host;
}

const char *client_get_url(struct client *cl)
{
    if (cl->url)
        return cl->url;
    else
        /* This must not happen anymore, as the url is present until destruction of client  */
        return "NOURL";
}

void client_set_maxrecs(struct client *cl, int v)
{
    cl->maxrecs = v;
}

int client_get_maxrecs(struct client *cl)
{
    return cl->maxrecs;
}

void client_set_startrecs(struct client *cl, int v)
{
    cl->startrecs = v;
}

void client_set_preferred(struct client *cl, int v)
{
    cl->preferred = v;
}


/*
 * Local variables:
 * c-basic-offset: 4
 * c-file-style: "Stroustrup"
 * indent-tabs-mode: nil
 * End:
 * vim: shiftwidth=4 tabstop=8 expandtab
 */
<|MERGE_RESOLUTION|>--- conflicted
+++ resolved
@@ -1012,17 +1012,8 @@
         wrbuf_puts(se->wrbuf, " ");
     }
 
-<<<<<<< HEAD
-=======
-    if (cn_recordfilter) {
-        wrbuf_puts(se->wrbuf, "@and ");
-        ccl_pquery(se->wrbuf, cn_recordfilter);
-        wrbuf_puts(se->wrbuf, " ");
-    }
-
     apply_limit(sdb, facet_limits, se->wrbuf);
 
->>>>>>> ab30a2b6
     if (!pqf_strftime || !*pqf_strftime)
         ccl_pquery(se->wrbuf, cn);
     else
