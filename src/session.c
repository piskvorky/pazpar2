--- conflicted
+++ resolved
@@ -1045,13 +1045,9 @@
                      ht[i].hits);
 
         if (version >= 2) {
-<<<<<<< HEAD
-            wrbuf_printf(wrbuf, "<records>%d</records>\n", ht[i].records - ht[i].filtered);
-=======
             // Should not print if we know it isn't a approximation.
             wrbuf_printf(wrbuf, "<approximation>" ODR_INT_PRINTF "</approximation>\n", ht[i].approximation);
-            wrbuf_printf(wrbuf, "<records>%d</records>\n", ht[i].records);
->>>>>>> 5c1b5b3a
+            wrbuf_printf(wrbuf, "<records>%d</records>\n", ht[i].records - ht[i].filtered);
             wrbuf_printf(wrbuf, "<filtered>%d</filtered>\n", ht[i].filtered);
         }
 
