/* This file is part of Pazpar2.
   Copyright (C) 2006-2012 Index Data

Pazpar2 is free software; you can redistribute it and/or modify it under
the terms of the GNU General Public License as published by the Free
Software Foundation; either version 2, or (at your option) any later
version.

Pazpar2 is distributed in the hope that it will be useful, but WITHOUT ANY
WARRANTY; without even the implied warranty of MERCHANTABILITY or
FITNESS FOR A PARTICULAR PURPOSE.  See the GNU General Public License
for more details.

You should have received a copy of the GNU General Public License
along with this program; if not, write to the Free Software
Foundation, Inc., 51 Franklin St, Fifth Floor, Boston, MA  02110-1301  USA

*/

/** \file session.c
    \brief high-level logic; mostly user sessions and settings
*/

#if HAVE_CONFIG_H
#include <config.h>
#endif

#include <time.h>
#include <stdlib.h>
#include <stdio.h>
#include <string.h>
#if HAVE_SYS_TIME_H
#include <sys/time.h>
#endif
#if HAVE_UNISTD_H
#include <unistd.h>
#endif
#ifdef WIN32
#include <windows.h>
#endif
#include <signal.h>
#include <ctype.h>
#include <assert.h>
#include <math.h>

#include <yaz/marcdisp.h>
#include <yaz/comstack.h>
#include <yaz/tcpip.h>
#include <yaz/proto.h>
#include <yaz/readconf.h>
#include <yaz/pquery.h>
#include <yaz/otherinfo.h>
#include <yaz/yaz-util.h>
#include <yaz/nmem.h>
#include <yaz/query-charset.h>
#include <yaz/querytowrbuf.h>
#include <yaz/oid_db.h>
#include <yaz/snprintf.h>
#include <yaz/gettimeofday.h>

#define USE_TIMING 0
#if USE_TIMING
#include <yaz/timing.h>
#endif

#include "ppmutex.h"
#include "parameters.h"
#include "session.h"
#include "eventl.h"
#include "http.h"
#include "termlists.h"
#include "reclists.h"
#include "relevance.h"
#include "database.h"
#include "client.h"
#include "settings.h"
#include "normalize7bit.h"

#include <libxml/tree.h>

#define MAX_CHUNK 15

#define MAX(a,b) ((a)>(b)?(a):(b))

// Note: Some things in this structure will eventually move to configuration
struct parameters global_parameters = 
{
    0,   // dump_records
    0,   // debug_mode
    0,   // predictable sessions
};

struct client_list {
    struct client *client;
    struct client_list *next;
};

/* session counting (1) , disable client counting (0) */
static YAZ_MUTEX g_session_mutex = 0;
static int no_sessions = 0;
static int no_session_total = 0;

static int session_use(int delta)
{
    int sessions;
    if (!g_session_mutex)
        yaz_mutex_create(&g_session_mutex);
    yaz_mutex_enter(g_session_mutex);
    no_sessions += delta;
    if (delta > 0)
        no_session_total += delta;
    sessions = no_sessions;
    yaz_mutex_leave(g_session_mutex);
    yaz_log(YLOG_DEBUG, "%s sessions=%d", delta == 0 ? "" : (delta > 0 ? "INC" : "DEC"), no_sessions);
    return sessions;
}

int sessions_count(void)
{
    return session_use(0);
}

int session_count_total(void)
{
    int total = 0;
    if (!g_session_mutex)
        return 0;
    yaz_mutex_enter(g_session_mutex);
    total = no_session_total;
    yaz_mutex_leave(g_session_mutex);
    return total;
}

static void log_xml_doc(xmlDoc *doc)
{
    FILE *lf = yaz_log_file();
    xmlChar *result = 0;
    int len = 0;
#if LIBXML_VERSION >= 20600
    xmlDocDumpFormatMemory(doc, &result, &len, 1);
#else
    xmlDocDumpMemory(doc, &result, &len);
#endif
    if (lf && len)
    {
        (void) fwrite(result, 1, len, lf);
        fprintf(lf, "\n");
    }
    xmlFree(result);
}

static void session_enter(struct session *s)
{
    yaz_mutex_enter(s->session_mutex);
}

static void session_leave(struct session *s)
{
    yaz_mutex_leave(s->session_mutex);
}

static void session_normalize_facet(struct session *s, const char *type,
                                    const char *value,
                                    WRBUF display_wrbuf,
                                    WRBUF facet_wrbuf)
{
    struct conf_service *service = s->service;
    pp2_charset_token_t prt;
    const char *facet_component;
    int i;
    const char *icu_chain_id = 0;

    for (i = 0; i < service->num_metadata; i++)
        if (!strcmp((service->metadata + i)->name, type))
            icu_chain_id = (service->metadata + i)->facetrule;
    if (!icu_chain_id)
        icu_chain_id = "facet";
    prt = pp2_charset_token_create(service->charsets, icu_chain_id);
    if (!prt)
    {
        yaz_log(YLOG_FATAL, "Unknown ICU chain '%s' for facet of type '%s'",
                icu_chain_id, type);
        wrbuf_destroy(facet_wrbuf);
        wrbuf_destroy(display_wrbuf);
        return;
    }
    pp2_charset_token_first(prt, value, 0);
    while ((facet_component = pp2_charset_token_next(prt)))
    {
        const char *display_component;
        if (*facet_component)
        {
            if (wrbuf_len(facet_wrbuf))
                wrbuf_puts(facet_wrbuf, " ");
            wrbuf_puts(facet_wrbuf, facet_component);
        }
        display_component = pp2_get_display(prt);
        if (display_component)
        {
            if (wrbuf_len(display_wrbuf))
                wrbuf_puts(display_wrbuf, " ");
            wrbuf_puts(display_wrbuf, display_component);
        }
    }
    pp2_charset_token_destroy(prt);
}

void add_facet(struct session *s, const char *type, const char *value, int count)
{
    WRBUF facet_wrbuf = wrbuf_alloc();
    WRBUF display_wrbuf = wrbuf_alloc();

    session_normalize_facet(s, type, value, display_wrbuf, facet_wrbuf);
 
    if (wrbuf_len(facet_wrbuf))
    {
        int i;
        for (i = 0; i < s->num_termlists; i++)
            if (!strcmp(s->termlists[i].name, type))
                break;
        if (i == s->num_termlists)
        {
            if (i == SESSION_MAX_TERMLISTS)
            {
                session_log(s, YLOG_FATAL, "Too many termlists");
                wrbuf_destroy(facet_wrbuf);
                wrbuf_destroy(display_wrbuf);
                return;
            }
            
            s->termlists[i].name = nmem_strdup(s->nmem, type);
            s->termlists[i].termlist = termlist_create(s->nmem);
            s->num_termlists = i + 1;
        }
        
#if 0
        session_log(s, YLOG_LOG, "Facets for %s: %s norm:%s (%d)", type, value, wrbuf_cstr(facet_wrbuf), count);
#endif
        termlist_insert(s->termlists[i].termlist, wrbuf_cstr(display_wrbuf),
                        wrbuf_cstr(facet_wrbuf), count);
    }
    wrbuf_destroy(facet_wrbuf);
    wrbuf_destroy(display_wrbuf);
}

static xmlDoc *record_to_xml(struct session *se,
                             struct session_database *sdb, const char *rec)
{
    struct database *db = sdb->database;
    xmlDoc *rdoc = 0;

    rdoc = xmlParseMemory(rec, strlen(rec));

    if (!rdoc)
    {
        session_log(se, YLOG_FATAL, "Non-wellformed XML received from %s",
                    db->id);
        return 0;
    }

    if (global_parameters.dump_records)
    {
        session_log(se, YLOG_LOG, "Un-normalized record from %s", db->id);
        log_xml_doc(rdoc);
    }

    return rdoc;
}

#define MAX_XSLT_ARGS 16

// Add static values from session database settings if applicable
static void insert_settings_parameters(struct session_database *sdb,
                                       struct conf_service *service,
                                       char **parms,
                                       NMEM nmem)
{
    int i;
    int nparms = 0;
    int offset = 0;

    for (i = 0; i < service->num_metadata; i++)
    {
        struct conf_metadata *md = &service->metadata[i];
        int setting;

        if (md->setting == Metadata_setting_parameter &&
            (setting = settings_lookup_offset(service, md->name)) >= 0)
        {
            const char *val = session_setting_oneval(sdb, setting);
            if (val && nparms < MAX_XSLT_ARGS)
            {
                char *buf;
                int len = strlen(val);
                buf = nmem_malloc(nmem, len + 3);
                buf[0] = '\'';
                strcpy(buf + 1, val);
                buf[len+1] = '\'';
                buf[len+2] = '\0';
                parms[offset++] = md->name;
                parms[offset++] = buf;
                nparms++;
            }
        }
    }
    parms[offset] = 0;
}

// Add static values from session database settings if applicable
static void insert_settings_values(struct session_database *sdb, xmlDoc *doc,
    struct conf_service *service)
{
    int i;

    for (i = 0; i < service->num_metadata; i++)
    {
        struct conf_metadata *md = &service->metadata[i];
        int offset;

        if (md->setting == Metadata_setting_postproc &&
            (offset = settings_lookup_offset(service, md->name)) >= 0)
        {
            const char *val = session_setting_oneval(sdb, offset);
            if (val)
            {
                xmlNode *r = xmlDocGetRootElement(doc);
                xmlNode *n = xmlNewTextChild(r, 0, (xmlChar *) "metadata",
                                             (xmlChar *) val);
                xmlSetProp(n, (xmlChar *) "type", (xmlChar *) md->name);
            }
        }
    }
}

static xmlDoc *normalize_record(struct session *se,
                                struct session_database *sdb,
                                struct conf_service *service,
                                const char *rec, NMEM nmem)
{
    xmlDoc *rdoc = record_to_xml(se, sdb, rec);

    if (rdoc)
    {
        char *parms[MAX_XSLT_ARGS*2+1];
        
        insert_settings_parameters(sdb, service, parms, nmem);
        
        if (normalize_record_transform(sdb->map, &rdoc, (const char **)parms))
        {
            session_log(se, YLOG_WARN, "Normalize failed from %s",
                        sdb->database->id);
        }
        else
        {
            insert_settings_values(sdb, rdoc, service);
            
            if (global_parameters.dump_records)
            {
                session_log(se, YLOG_LOG, "Normalized record from %s", 
                            sdb->database->id);
                log_xml_doc(rdoc);
            }
        }
    }
    return rdoc;
}

void session_settings_dump(struct session *se,
                           struct session_database *db,
                           WRBUF w)
{
    if (db->settings)
    {
        int i, num = db->num_settings;
        for (i = 0; i < num; i++)
        {
            struct setting *s = db->settings[i];
            for (;s ; s = s->next)
            {
                wrbuf_puts(w, "<set name=\"");
                wrbuf_xmlputs(w, s->name);
                wrbuf_puts(w, "\" value=\"");
                wrbuf_xmlputs(w, s->value);
                wrbuf_puts(w, "\"/>");
            }
            if (db->settings[i])
                wrbuf_puts(w, "\n");
        }
    }
}

// Retrieve first defined value for 'name' for given database.
// Will be extended to take into account user associated with session
const char *session_setting_oneval(struct session_database *db, int offset)
{
    if (offset >= db->num_settings || !db->settings[offset])
        return "";
    return db->settings[offset]->value;
}

// Prepare XSLT stylesheets for record normalization
// Structures are allocated on the session_wide nmem to avoid having
// to recompute this for every search. This would lead
// to leaking if a single session was to repeatedly change the PZ_XSLT
// setting. However, this is not a realistic use scenario.
static int prepare_map(struct session *se, struct session_database *sdb)
{
    if (sdb->settings && !sdb->map)
    {
        const char *s;

        if (sdb->settings[PZ_XSLT] &&
            (s = session_setting_oneval(sdb, PZ_XSLT)))        
        {
            char auto_stylesheet[256];
            
            if (!strcmp(s, "auto"))
            {
                const char *request_syntax = session_setting_oneval(
                    sdb, PZ_REQUESTSYNTAX);
                if (request_syntax)
                {
                    char *cp;
                    yaz_snprintf(auto_stylesheet, sizeof(auto_stylesheet),
                                 "%s.xsl", request_syntax);
                    for (cp = auto_stylesheet; *cp; cp++)
                    {
                        /* deliberately only consider ASCII */
                        if (*cp > 32 && *cp < 127)
                            *cp = tolower(*cp);
                    }
                    s = auto_stylesheet;
                }
                else
                {
                    session_log(se, YLOG_WARN,
                                "No pz:requestsyntax for auto stylesheet");
                }
            }
            sdb->map = normalize_cache_get(se->normalize_cache,
                                           se->service, s);
            if (!sdb->map)
                return -1;
        }
    }
    return 0;
}

// called if watch should be removed because http_channel is to be destroyed
static void session_watch_cancel(void *data, struct http_channel *c,
                                 void *data2)
{
    struct session_watchentry *ent = data;

    ent->fun = 0;
    ent->data = 0;
    ent->obs = 0;
}

// set watch. Returns 0=OK, -1 if watch is already set
int session_set_watch(struct session *s, int what, 
                      session_watchfun fun, void *data,
                      struct http_channel *chan)
{
    int ret;
    session_enter(s);
    if (s->watchlist[what].fun)
        ret = -1;
    else
    {
        
        s->watchlist[what].fun = fun;
        s->watchlist[what].data = data;
        s->watchlist[what].obs = http_add_observer(chan, &s->watchlist[what],
                                                   session_watch_cancel);
        ret = 0;
    }
    session_leave(s);
    return ret;
}

void session_alert_watch(struct session *s, int what)
{
    assert(s);
    session_enter(s);
    if (s->watchlist[what].fun)
    {
        /* our watch is no longer associated with http_channel */
        void *data;
        session_watchfun fun;

        http_remove_observer(s->watchlist[what].obs);
        fun  = s->watchlist[what].fun;
        data = s->watchlist[what].data;

        /* reset watch before fun is invoked - in case fun wants to set
           it again */
        s->watchlist[what].fun = 0;
        s->watchlist[what].data = 0;
        s->watchlist[what].obs = 0;

        session_leave(s);
        session_log(s, YLOG_DEBUG,
                    "Alert Watch: %d calling function: %p", what, fun);
        fun(data);
    }
    else
        session_leave(s);
}

//callback for grep_databases
static void select_targets_callback(struct session *se,
                                    struct session_database *db)
{
    struct client *cl;
    struct client_list *l;

    for (l = se->clients_cached; l; l = l->next)
        if (client_get_database(l->client) == db)
            break;

    if (l)
        cl = l->client;
    else
    {
        cl = client_create(db->database->id);
        client_set_database(cl, db);

        l = xmalloc(sizeof(*l));
        l->client = cl;
        l->next = se->clients_cached;
        se->clients_cached = l;
    }
    /* set session always. If may be 0 if client is not active */
    client_set_session(cl, se);

    l = xmalloc(sizeof(*l));
    l->client = cl;
    l->next = se->clients_active;
    se->clients_active = l;
}

static void session_reset_active_clients(struct session *se,
                                         struct client_list *new_list)
{
    struct client_list *l;

    session_enter(se);
    l = se->clients_active;
    se->clients_active = new_list;
    session_leave(se);

    while (l)
    {
        struct client_list *l_next = l->next;

        client_lock(l->client); 
        client_set_session(l->client, 0); /* mark client inactive */
        client_unlock(l->client);

        xfree(l);
        l = l_next;
    }
}

static void session_remove_cached_clients(struct session *se)
{
    struct client_list *l;

    session_reset_active_clients(se, 0);

    session_enter(se);
    l = se->clients_cached;
    se->clients_cached = 0;
    session_leave(se);

    while (l)
    {
        struct client_list *l_next = l->next;
        client_lock(l->client);
        client_set_session(l->client, 0);
        client_set_database(l->client, 0);
        client_unlock(l->client);
        client_destroy(l->client);
        xfree(l);
        l = l_next;
    }
}

// Associates a set of clients with a session;
// Note: Session-databases represent databases with per-session 
// setting overrides
static int select_targets(struct session *se, const char *filter)
{
    return session_grep_databases(se, filter, select_targets_callback);
}

int session_active_clients(struct session *s)
{
    struct client_list *l;
    int res = 0;

    for (l = s->clients_active; l; l = l->next)
        if (client_is_active(l->client))
            res++;

    return res;
}

int session_is_preferred_clients_ready(struct session *s)
{
    struct client_list *l;
    int res = 0;

    for (l = s->clients_active; l; l = l->next)
        if (client_is_active_preferred(l->client))
            res++;
    session_log(s, YLOG_DEBUG, "Has %d active preferred clients.", res);
    return res == 0;
}

static void session_clear_set(struct session *se,
                              const char *sort_field, int increasing, int position)
{
    reclist_destroy(se->reclist);
    se->reclist = 0;
    if (nmem_total(se->nmem))
        session_log(se, YLOG_DEBUG, "NMEN operation usage %zd",
                    nmem_total(se->nmem));
    nmem_reset(se->nmem);
    se->total_records = se->total_merged = 0;
    se->num_termlists = 0;
    
    /* reset list of sorted results and clear to relevance search */
    se->sorted_results = nmem_malloc(se->nmem, sizeof(*se->sorted_results));
    se->sorted_results->field = nmem_strdup(se->nmem, sort_field);
    se->sorted_results->increasing = increasing;
    se->sorted_results->position = position;
    se->sorted_results->next = 0;
    
    se->reclist = reclist_create(se->nmem);
}

<<<<<<< HEAD
void session_sort(struct session *se, const char *field, int increasing,
                  int position)
=======
void session_sort(struct session *se, const char *field, int increasing, int clear_set)
>>>>>>> 84e3df2b
{
    struct session_sorted_results *sr;
    struct client_list *l;

    session_enter(se);

<<<<<<< HEAD
    yaz_log(YLOG_LOG, "session_sort field=%s increasing=%d position=%d", field, increasing, position);
    /* see if we already have sorted for this critieria */
    for (sr = se->sorted_results; sr; sr = sr->next)
=======
    yaz_log(YLOG_LOG, "session_sort field=%s", field);
    // TODO In order for this to work, clear_set may only be true on first call. Every following (poll) may not. 
    // I do not think we can decide this from the outside of the session. 
    // The logic should be when we change to/away from a native sort order, 
    // it should cleared on the first call
    if (clear_set)
>>>>>>> 84e3df2b
    {
        if (!strcmp(field, sr->field) && increasing == sr->increasing && sr->position == position)
            break;
    }
    if (sr)
    {
        z(se, YLOG_DEBUG, "search_sort: field=%s increasing=%d position=%d already fetched",
                    field, increasing, position);
        session_leave(se);
        return;
    }
    if (position)
    {
        session_clear_set(se, field, increasing, position);
    }

    session_log(se, YLOG_DEBUG, "search_sort: field=%s increasing=%d must fetch",
                field, increasing);
    sr = nmem_malloc(se->nmem, sizeof(*sr));
    sr->field = nmem_strdup(se->nmem, field);
    sr->increasing = increasing;
    sr->position = position;
    sr->next = se->sorted_results;
    se->sorted_results = sr;
        
    for (l = se->clients_active; l; l = l->next)
    {
        struct client *cl = l->client;
        if (client_get_state(cl) == Client_Connecting ||
            client_get_state(cl) == Client_Idle ||
            client_get_state(cl) == Client_Working)
            client_start_search(cl);
    }
    session_leave(se);
}

enum pazpar2_error_code session_search(struct session *se,
                                       const char *query,
                                       const char *startrecs,
                                       const char *maxrecs,
                                       const char *filter,
                                       const char *limit,
                                       const char **addinfo,
                                       const char *sort_field, int increasing)
{
    int live_channels = 0;
    int no_working = 0;
    int no_failed_query = 0;
    int no_failed_limit = 0;
    struct client_list *l, *l0;
    struct timeval tval;
    facet_limits_t facet_limits;

    session_log(se, YLOG_DEBUG, "Search");

    *addinfo = 0;

    if (se->settings_modified)
        session_remove_cached_clients(se);
    else
        session_reset_active_clients(se, 0);
    
    session_enter(se);
    se->settings_modified = 0;
    session_clear_set(se, sort_field, increasing);
    relevance_destroy(&se->relevance);

    live_channels = select_targets(se, filter);
    if (!live_channels)
    {
        session_leave(se);
        return PAZPAR2_NO_TARGETS;
    }

    yaz_gettimeofday(&tval);
    
    tval.tv_sec += 5;

    facet_limits = facet_limits_create(limit);
    if (!facet_limits)
    {
        *addinfo = "limit";
        session_leave(se);
        return PAZPAR2_MALFORMED_PARAMETER_VALUE;
    }

    l0 = se->clients_active;
    se->clients_active = 0;
    session_leave(se);

    for (l = l0; l; l = l->next)
    {
        int parse_ret;
        struct client *cl = l->client;

        if (prepare_map(se, client_get_database(cl)) < 0)
            continue;

        parse_ret = client_parse_query(cl, query, facet_limits, startrecs,
                                       maxrecs, se->service->ccl_bibset);
        if (parse_ret == -1)
            no_failed_query++;
        else if (parse_ret == -2)
            no_failed_limit++;
        else
        {
            int r =
                client_prep_connection(cl, se->service->z3950_operation_timeout,
                                       se->service->z3950_session_timeout,
                                       se->service->server->iochan_man,
                                       &tval);
            if (parse_ret == 1 && r == 2)
            {
                session_log(se, YLOG_LOG, "client %s REUSE result", client_get_id(cl));
                client_reingest(cl);
            }
            else if (r)
            {
                session_log(se, YLOG_LOG, "client %s NEW search", client_get_id(cl));
                client_start_search(cl);
            }
            no_working++;
        }
    }
    facet_limits_destroy(facet_limits);
    session_reset_active_clients(se, l0);

    if (no_working == 0)
    {
        if (no_failed_query > 0)
        {
            *addinfo = "query";
            return PAZPAR2_MALFORMED_PARAMETER_VALUE;
        }
        else if (no_failed_limit > 0)
        {
            *addinfo = "limit";
            return PAZPAR2_MALFORMED_PARAMETER_VALUE;
        }
        else
            return PAZPAR2_NO_TARGETS;
    }
    session_log(se, YLOG_LOG, "session_start_search done");
    return PAZPAR2_NO_ERROR;
}

// Creates a new session_database object for a database
static void session_init_databases_fun(void *context, struct database *db)
{
    struct session *se = (struct session *) context;
    struct session_database *new = nmem_malloc(se->session_nmem, sizeof(*new));
    int i;

    new->database = db;
    
    new->map = 0;
    assert(db->settings);
    new->settings = nmem_malloc(se->session_nmem,
                                sizeof(struct settings *) * db->num_settings);
    new->num_settings = db->num_settings;
    for (i = 0; i < db->num_settings; i++)
    {
        struct setting *setting = db->settings[i];
        new->settings[i] = setting;
    }
    new->next = se->databases;
    se->databases = new;
}

// Doesn't free memory associated with sdb -- nmem takes care of that
static void session_database_destroy(struct session_database *sdb)
{
    sdb->map = 0;
}

// Initialize session_database list -- this represents this session's view
// of the database list -- subject to modification by the settings ws command
void session_init_databases(struct session *se)
{
    se->databases = 0;
    predef_grep_databases(se, se->service, session_init_databases_fun);
}

// Probably session_init_databases_fun should be refactored instead of
// called here.
static struct session_database *load_session_database(struct session *se, 
                                                      char *id)
{
    struct database *db = new_database_inherit_settings(id, se->session_nmem, se->service->settings);
    session_init_databases_fun((void*) se, db);

    // New sdb is head of se->databases list
    return se->databases;
}

// Find an existing session database. If not found, load it
static struct session_database *find_session_database(struct session *se, 
                                                      char *id)
{
    struct session_database *sdb;

    for (sdb = se->databases; sdb; sdb = sdb->next)
        if (!strcmp(sdb->database->id, id))
            return sdb;
    return load_session_database(se, id);
}

// Apply a session override to a database
void session_apply_setting(struct session *se, char *dbname, char *setting,
                           char *value)
{
    struct session_database *sdb = find_session_database(se, dbname);
    struct conf_service *service = se->service;
    struct setting *new = nmem_malloc(se->session_nmem, sizeof(*new));
    int offset = settings_create_offset(service, setting);

    expand_settings_array(&sdb->settings, &sdb->num_settings, offset,
                          se->session_nmem);
    new->precedence = 0;
    new->target = dbname;
    new->name = setting;
    new->value = value;
    new->next = sdb->settings[offset];
    sdb->settings[offset] = new;

    se->settings_modified = 1;

    // Force later recompute of settings-driven data structures
    // (happens when a search starts and client connections are prepared)
    switch (offset)
    {
    case PZ_XSLT:
        if (sdb->map)
        {
            sdb->map = 0;
        }
        break;
    }
}

void session_destroy(struct session *se)
{
    struct session_database *sdb;
    session_log(se, YLOG_DEBUG, "Destroying");
    session_use(-1);
    session_remove_cached_clients(se);

    for (sdb = se->databases; sdb; sdb = sdb->next)
        session_database_destroy(sdb);
    normalize_cache_destroy(se->normalize_cache);
    relevance_destroy(&se->relevance);
    reclist_destroy(se->reclist);
    if (nmem_total(se->nmem))
        session_log(se, YLOG_DEBUG, "NMEN operation usage %zd", nmem_total(se->nmem));
    if (nmem_total(se->session_nmem))
        session_log(se, YLOG_DEBUG, "NMEN session usage %zd", nmem_total(se->session_nmem));
    nmem_destroy(se->nmem);
    service_destroy(se->service);
    yaz_mutex_destroy(&se->session_mutex);
}

size_t session_get_memory_status(struct session *session) {
    size_t session_nmem;
    if (session == 0)
        return 0;
    session_enter(session);
    session_nmem = nmem_total(session->nmem);
    session_leave(session);
    return session_nmem;
}


struct session *new_session(NMEM nmem, struct conf_service *service,
                            unsigned session_id)
{
    int i;
    struct session *session = nmem_malloc(nmem, sizeof(*session));

    char tmp_str[50];

    sprintf(tmp_str, "session#%u", session_id);

    session->session_id = session_id;
    session_log(session, YLOG_DEBUG, "New");
    session->service = service;
    session->relevance = 0;
    session->total_records = 0;
    session->number_of_warnings_unknown_elements = 0;
    session->number_of_warnings_unknown_metadata = 0;
    session->num_termlists = 0;
    session->reclist = 0;
    session->clients_active = 0;
    session->clients_cached = 0;
    session->settings_modified = 0;
    session->session_nmem = nmem;
    session->nmem = nmem_create();
    session->databases = 0;
    for (i = 0; i <= SESSION_WATCH_MAX; i++)
    {
        session->watchlist[i].data = 0;
        session->watchlist[i].fun = 0;
    }
    session->normalize_cache = normalize_cache_create();
    session->session_mutex = 0;
    pazpar2_mutex_create(&session->session_mutex, tmp_str);
    session_use(1);
    return session;
}

const char * client_get_suggestions_xml(struct client *cl, WRBUF wrbuf);

static struct hitsbytarget *hitsbytarget_nb(struct session *se,
                                            int *count, NMEM nmem)
{
    struct hitsbytarget *res = 0;
    struct client_list *l;
    size_t sz = 0;

    for (l = se->clients_active; l; l = l->next)
        sz++;

    res = nmem_malloc(nmem, sizeof(*res) * sz);
    *count = 0;
    for (l = se->clients_active; l; l = l->next)
    {
        struct client *cl = l->client;
        WRBUF w = wrbuf_alloc();
        const char *name = session_setting_oneval(client_get_database(cl),
                                                  PZ_NAME);

        res[*count].id = client_get_id(cl);
        res[*count].name = *name ? name : "Unknown";
        res[*count].hits = client_get_hits(cl);
        res[*count].approximation = client_get_approximation(cl);
        res[*count].records = client_get_num_records(cl);
        res[*count].filtered = client_get_num_records_filtered(cl);
        res[*count].diagnostic =
            client_get_diagnostic(cl, &res[*count].addinfo);
        res[*count].state = client_get_state_str(cl);
        res[*count].connected  = client_get_connection(cl) ? 1 : 0;
        session_settings_dump(se, client_get_database(cl), w);
        res[*count].settings_xml = nmem_strdup(nmem, wrbuf_cstr(w));
        wrbuf_rewind(w);
        wrbuf_puts(w, "");
        res[*count].suggestions_xml = nmem_strdup(nmem, client_get_suggestions_xml(cl, w));
        wrbuf_destroy(w);
        (*count)++;
    }
    return res;
}

struct hitsbytarget *get_hitsbytarget(struct session *se, int *count, NMEM nmem)
{
    struct hitsbytarget *p;
    session_enter(se);
    p = hitsbytarget_nb(se, count, nmem);
    session_leave(se);
    return p;
}

// Compares two hitsbytarget nodes by hitcount
static int cmp_ht(const void *p1, const void *p2)
{
    const struct hitsbytarget *h1 = p1;
    const struct hitsbytarget *h2 = p2;
    return h2->hits - h1->hits;
}

// Compares two hitsbytarget nodes by hitcount
static int cmp_ht_approx(const void *p1, const void *p2)
{
    const struct hitsbytarget *h1 = p1;
    const struct hitsbytarget *h2 = p2;
    return h2->approximation - h1->approximation;
}

static int targets_termlist_nb(WRBUF wrbuf, struct session *se, int num,
                               NMEM nmem, int version)
{
    struct hitsbytarget *ht;
    int count, i;

    ht = hitsbytarget_nb(se, &count, nmem);
    if (version >= 2)
        qsort(ht, count, sizeof(struct hitsbytarget), cmp_ht_approx);
    else
        qsort(ht, count, sizeof(struct hitsbytarget), cmp_ht);
    for (i = 0; i < count && i < num && ht[i].hits > 0; i++)
    {

        // do only print terms which have display names
    
        wrbuf_puts(wrbuf, "<term>\n");

        wrbuf_puts(wrbuf, "<id>");
        wrbuf_xmlputs(wrbuf, ht[i].id);
        wrbuf_puts(wrbuf, "</id>\n");
        
        wrbuf_puts(wrbuf, "<name>");
        if (!ht[i].name || !ht[i].name[0])
            wrbuf_xmlputs(wrbuf, "NO TARGET NAME");
        else
            wrbuf_xmlputs(wrbuf, ht[i].name);
        wrbuf_puts(wrbuf, "</name>\n");
        
        wrbuf_printf(wrbuf, "<frequency>" ODR_INT_PRINTF "</frequency>\n",
                     ht[i].hits);

        if (version >= 2) {
            // Should not print if we know it isn't a approximation.
            wrbuf_printf(wrbuf, "<approximation>" ODR_INT_PRINTF "</approximation>\n", ht[i].approximation);
            wrbuf_printf(wrbuf, "<records>%d</records>\n", ht[i].records - ht[i].filtered);
            wrbuf_printf(wrbuf, "<filtered>%d</filtered>\n", ht[i].filtered);
        }

        wrbuf_puts(wrbuf, "<state>");
        wrbuf_xmlputs(wrbuf, ht[i].state);
        wrbuf_puts(wrbuf, "</state>\n");
        
        wrbuf_printf(wrbuf, "<diagnostic>%d</diagnostic>\n", 
                     ht[i].diagnostic);
        wrbuf_puts(wrbuf, "</term>\n");
    }
    return count;
}

void perform_termlist(struct http_channel *c, struct session *se,
                      const char *name, int num, int version)
{
    int i, j;
    NMEM nmem_tmp = nmem_create();
    char **names;
    int num_names = 0;

    if (!name)
        name = "*";

    nmem_strsplit(nmem_tmp, ",", name, &names, &num_names);

    session_enter(se);

    for (j = 0; j < num_names; j++)
    {
        const char *tname;
        int must_generate_empty = 1; /* bug 5350 */

        for (i = 0; i < se->num_termlists; i++)
        {
            tname = se->termlists[i].name;
            if (!strcmp(names[j], tname) || !strcmp(names[j], "*"))
            {
                struct termlist_score **p = 0;
                int len;

                wrbuf_puts(c->wrbuf, "<list name=\"");
                wrbuf_xmlputs(c->wrbuf, tname);
                wrbuf_puts(c->wrbuf, "\">\n");
                must_generate_empty = 0;

                p = termlist_highscore(se->termlists[i].termlist, &len,
                                       nmem_tmp);
                if (p)
                {
                    int i;
                    for (i = 0; i < len && i < num; i++)
                    {
                        // prevent sending empty term elements
                        if (!p[i]->display_term || !p[i]->display_term[0])
                            continue;
                        
                        wrbuf_puts(c->wrbuf, "<term>");
                        wrbuf_puts(c->wrbuf, "<name>");
                        wrbuf_xmlputs(c->wrbuf, p[i]->display_term);
                        wrbuf_puts(c->wrbuf, "</name>");
                        
                        wrbuf_printf(c->wrbuf, 
                                     "<frequency>%d</frequency>", 
                                     p[i]->frequency);
                        wrbuf_puts(c->wrbuf, "</term>\n");
                    }
                }
                wrbuf_puts(c->wrbuf, "</list>\n");
            }
        }
        tname = "xtargets";
        if (!strcmp(names[j], tname) || !strcmp(names[j], "*"))
        {
            wrbuf_puts(c->wrbuf, "<list name=\"");
            wrbuf_xmlputs(c->wrbuf, tname);
            wrbuf_puts(c->wrbuf, "\">\n");

            targets_termlist_nb(c->wrbuf, se, num, c->nmem, version);
            wrbuf_puts(c->wrbuf, "</list>\n");
            must_generate_empty = 0;
        }
        if (must_generate_empty)
        {
            wrbuf_puts(c->wrbuf, "<list name=\"");
            wrbuf_xmlputs(c->wrbuf, names[j]);
            wrbuf_puts(c->wrbuf, "\"/>\n");
        }
    }
    session_leave(se);
    nmem_destroy(nmem_tmp);
}

#ifdef MISSING_HEADERS
void report_nmem_stats(void)
{
    size_t in_use, is_free;

    nmem_get_memory_in_use(&in_use);
    nmem_get_memory_free(&is_free);

    yaz_log(YLOG_LOG, "nmem stat: use=%ld free=%ld", 
            (long) in_use, (long) is_free);
}
#endif

struct record_cluster *show_single_start(struct session *se, const char *id,
                                         struct record_cluster **prev_r,
                                         struct record_cluster **next_r)
{
    struct record_cluster *r = 0;

    session_enter(se);
    *prev_r = 0;
    *next_r = 0;
    if (se->reclist)
    {
        reclist_enter(se->reclist);
        while ((r = reclist_read_record(se->reclist)))
        {
            if (!strcmp(r->recid, id))
            {
                *next_r = reclist_read_record(se->reclist);
                break;
            }
            *prev_r = r;
        }
        reclist_leave(se->reclist);
    }
    if (!r)
        session_leave(se);
    return r;
}

void show_single_stop(struct session *se, struct record_cluster *rec)
{
    session_leave(se);
}

struct record_cluster **show_range_start(struct session *se,
                                         struct reclist_sortparms *sp, 
                                         int start, int *num, int *total, Odr_int *sumhits, Odr_int *approx_hits)
{
    struct record_cluster **recs;
    struct reclist_sortparms *spp;
    int i;
#if USE_TIMING    
    yaz_timing_t t = yaz_timing_create();
#endif
    session_enter(se);
    recs = nmem_malloc(se->nmem, *num * sizeof(struct record_cluster *));
    if (!se->relevance)
    {
        *num = 0;
        *total = 0;
        *sumhits = 0;        
        *approx_hits = 0;
        recs = 0;
    }
    else
    {
        struct client_list *l;
        
        for (spp = sp; spp; spp = spp->next)
            if (spp->type == Metadata_sortkey_relevance)
            {
                relevance_prepare_read(se->relevance, se->reclist);
                break;
            }
        reclist_sort(se->reclist, sp);
        
        reclist_enter(se->reclist);
        *total = reclist_get_num_records(se->reclist);

        *sumhits = 0;
        *approx_hits = 0;
        for (l = se->clients_active; l; l = l->next) {
            *sumhits += client_get_hits(l->client);
            *approx_hits += client_get_approximation(l->client);
        }
        for (i = 0; i < start; i++)
            if (!reclist_read_record(se->reclist))
            {
                *num = 0;
                recs = 0;
                break;
            }
        
        for (i = 0; i < *num; i++)
        {
            struct record_cluster *r = reclist_read_record(se->reclist);
            if (!r)
            {
                *num = i;
                break;
            }
            recs[i] = r;
        }
        reclist_leave(se->reclist);
    }
#if USE_TIMING
    yaz_timing_stop(t);
    yaz_log(YLOG_LOG, "show %6.5f %3.2f %3.2f", 
            yaz_timing_get_real(t), yaz_timing_get_user(t),
            yaz_timing_get_sys(t));
    yaz_timing_destroy(&t);
#endif
    return recs;
}

void show_range_stop(struct session *se, struct record_cluster **recs)
{
    session_leave(se);
}

void statistics(struct session *se, struct statistics *stat)
{
    struct client_list *l;
    int count = 0;

    memset(stat, 0, sizeof(*stat));
    stat->num_hits = 0;
    for (l = se->clients_active; l; l = l->next)
    {
        struct client *cl = l->client;
        if (!client_get_connection(cl))
            stat->num_no_connection++;
        stat->num_hits += client_get_hits(cl);
        switch (client_get_state(cl))
        {
        case Client_Connecting: stat->num_connecting++; break;
        case Client_Working: stat->num_working++; break;
        case Client_Idle: stat->num_idle++; break;
        case Client_Failed: stat->num_failed++; break;
        case Client_Error: stat->num_error++; break;
        default: break;
        }
        count++;
    }
    stat->num_records = se->total_records;

    stat->num_clients = count;
}

static struct record_metadata *record_metadata_init(
    NMEM nmem, const char *value, enum conf_metadata_type type,
    struct _xmlAttr *attr)
{
    struct record_metadata *rec_md = record_metadata_create(nmem);
    struct record_metadata_attr **attrp = &rec_md->attributes;
    
    for (; attr; attr = attr->next)
    {
        if (attr->children && attr->children->content)
        {
            if (strcmp((const char *) attr->name, "type"))
            {  /* skip the "type" attribute.. Its value is already part of
                  the element in output (md-%s) and so repeating it here
                  is redundant */
                *attrp = nmem_malloc(nmem, sizeof(**attrp));
                (*attrp)->name =
                    nmem_strdup(nmem, (const char *) attr->name);
                (*attrp)->value =
                    nmem_strdup(nmem, (const char *) attr->children->content);
                attrp = &(*attrp)->next;
            }
        }
    }
    *attrp = 0;

    if (type == Metadata_type_generic)
    {
        char *p = nmem_strdup(nmem, value);

        p = normalize7bit_generic(p, " ,/.:([");
        
        rec_md->data.text.disp = p;
        rec_md->data.text.sort = 0;
    }
    else if (type == Metadata_type_year || type == Metadata_type_date)
    {
        int first, last;
        int longdate = 0;

        if (type == Metadata_type_date)
            longdate = 1;
        if (extract7bit_dates((char *) value, &first, &last, longdate) < 0)
            return 0;

        rec_md->data.number.min = first;
        rec_md->data.number.max = last;
    }
    else
        return 0;
    return rec_md;
}

static int get_mergekey_from_doc(xmlDoc *doc, xmlNode *root, const char *name,
                                 struct conf_service *service, WRBUF norm_wr)
{
    xmlNode *n;
    int no_found = 0;
    for (n = root->children; n; n = n->next)
    {
        if (n->type != XML_ELEMENT_NODE)
            continue;
        if (!strcmp((const char *) n->name, "metadata"))
        {
            xmlChar *type = xmlGetProp(n, (xmlChar *) "type");
            if (type == NULL) {
                yaz_log(YLOG_FATAL, "Missing type attribute on metadata element. Skipping!");
            }
            else if (!strcmp(name, (const char *) type))
            {
                xmlChar *value = xmlNodeListGetString(doc, n->children, 1);
                if (value)
                {
                    const char *norm_str;
                    pp2_charset_token_t prt =
                        pp2_charset_token_create(service->charsets, "mergekey");
                    
                    pp2_charset_token_first(prt, (const char *) value, 0);
                    if (wrbuf_len(norm_wr) > 0)
                        wrbuf_puts(norm_wr, " ");
                    wrbuf_puts(norm_wr, name);
                    while ((norm_str =
                            pp2_charset_token_next(prt)))
                    {
                        if (*norm_str)
                        {
                            wrbuf_puts(norm_wr, " ");
                            wrbuf_puts(norm_wr, norm_str);
                        }
                    }
                    xmlFree(value);
                    pp2_charset_token_destroy(prt);
                    no_found++;
                }
            }
            xmlFree(type);
        }
    }
    return no_found;
}

static const char *get_mergekey(xmlDoc *doc, struct client *cl, int record_no,
                                struct conf_service *service, NMEM nmem)
{
    char *mergekey_norm = 0;
    xmlNode *root = xmlDocGetRootElement(doc);
    WRBUF norm_wr = wrbuf_alloc();

    /* consider mergekey from XSL first */
    xmlChar *mergekey = xmlGetProp(root, (xmlChar *) "mergekey");
    if (mergekey)
    {
        const char *norm_str;
        pp2_charset_token_t prt =
            pp2_charset_token_create(service->charsets, "mergekey");

        pp2_charset_token_first(prt, (const char *) mergekey, 0);
        while ((norm_str = pp2_charset_token_next(prt)))
        {
            if (*norm_str)
            {
                if (wrbuf_len(norm_wr))
                    wrbuf_puts(norm_wr, " ");
                wrbuf_puts(norm_wr, norm_str);
            }
        }
        pp2_charset_token_destroy(prt);
        xmlFree(mergekey);
    }
    else
    {
        /* no mergekey defined in XSL. Look for mergekey metadata instead */
        int field_id;
        for (field_id = 0; field_id < service->num_metadata; field_id++)
        {
            struct conf_metadata *ser_md = &service->metadata[field_id];
            if (ser_md->mergekey != Metadata_mergekey_no)
            {
                int r = get_mergekey_from_doc(doc, root, ser_md->name,
                                              service, norm_wr);
                if (r == 0 && ser_md->mergekey == Metadata_mergekey_required)
                {
                    /* no mergekey on this one and it is required.. 
                       Generate unique key instead */
                    wrbuf_rewind(norm_wr);
                    break;
                }
            }
        }
    }

    /* generate unique key if none is not generated already or is empty */
    if (wrbuf_len(norm_wr) == 0)
    {
        wrbuf_printf(norm_wr, "position: %s-%d",
                     client_get_id(cl), record_no);
    }
    else
    {
        const char *lead = "content: ";
        wrbuf_insert(norm_wr, 0, lead, strlen(lead));
    }
    if (wrbuf_len(norm_wr) > 0)
        mergekey_norm = nmem_strdup(nmem, wrbuf_cstr(norm_wr));
    wrbuf_destroy(norm_wr);
    return mergekey_norm;
}

/** \brief see if metadata for pz:recordfilter exists 
    \param root xml root element of normalized record
    \param sdb session database for client
    \retval 0 if there is no metadata for pz:recordfilter
    \retval 1 if there is metadata for pz:recordfilter

    If there is no pz:recordfilter defined, this function returns 1
    as well.
*/
    
static int check_record_filter(xmlNode *root, struct session_database *sdb)
{
    int match = 0;
    xmlNode *n;
    const char *s;
    s = session_setting_oneval(sdb, PZ_RECORDFILTER);

    if (!s || !*s)
        return 1;

    for (n = root->children; n; n = n->next)
    {
        if (n->type != XML_ELEMENT_NODE)
            continue;
        if (!strcmp((const char *) n->name, "metadata"))
        {
            xmlChar *type = xmlGetProp(n, (xmlChar *) "type");
            if (type)
            {
                size_t len;
		int substring;
                const char *eq;

                if ((eq = strchr(s, '=')))
		    substring = 0;
		else if ((eq = strchr(s, '~')))
		    substring = 1;
		if (eq)
		    len = eq - s;
                else
                    len = strlen(s);
                if (len == strlen((const char *)type) &&
                    !memcmp((const char *) type, s, len))
                {
                    xmlChar *value = xmlNodeGetContent(n);
                    if (value && *value)
                    {
                        if (!eq ||
			    (substring && strstr((const char *) value, eq+1)) ||
			    (!substring && !strcmp((const char *) value, eq + 1)))
                            match = 1;
                    }
                    xmlFree(value);
                }
                xmlFree(type);
            }
        }
    }
    return match;
}


static int ingest_to_cluster(struct client *cl,
                             xmlDoc *xdoc,
                             xmlNode *root,
                             int record_no,
                             const char *mergekey_norm);

/** \brief ingest XML record
    \param cl client holds the result set for record
    \param rec record buffer (0 terminated)
    \param record_no record position (1, 2, ..)
    \param nmem working NMEM
    \retval 0 OK
    \retval -1 failure
    \retval -2 Filtered
*/
int ingest_record(struct client *cl, const char *rec,
                  int record_no, NMEM nmem)
{
    struct session *se = client_get_session(cl);
    int ret = 0;
    struct session_database *sdb = client_get_database(cl);
    struct conf_service *service = se->service;
    xmlDoc *xdoc = normalize_record(se, sdb, service, rec, nmem);
    xmlNode *root;
    const char *mergekey_norm;
    
    if (!xdoc)
        return -1;
    
    root = xmlDocGetRootElement(xdoc);
    
    if (!check_record_filter(root, sdb))
    {
        session_log(se, YLOG_LOG, "Filtered out record no %d from %s", record_no, sdb->database->id);
        xmlFreeDoc(xdoc);
        return -2;
    }
    
    mergekey_norm = get_mergekey(xdoc, cl, record_no, service, nmem);
    if (!mergekey_norm)
    {
        session_log(se, YLOG_WARN, "Got no mergekey");
        xmlFreeDoc(xdoc);
        return -1;
    }
    session_enter(se);
    if (client_get_session(cl) == se)
        ret = ingest_to_cluster(cl, xdoc, root, record_no, mergekey_norm);
    session_leave(se);
    
    xmlFreeDoc(xdoc);
    return ret;
}

// Skip record on non-zero
static int check_limit_local(struct client *cl,
                             struct record *record,
                             int record_no)
{
    int skip_record = 0;
    struct session *se = client_get_session(cl);
    struct conf_service *service = se->service;
    NMEM nmem_tmp = nmem_create();
    struct session_database *sdb = client_get_database(cl);
    int l = 0;
    while (!skip_record)
    {
        struct conf_metadata *ser_md = 0;
        struct record_metadata *rec_md = 0;
        int md_field_id;
        char **values = 0;
        int i, num_v = 0;
        
        const char *name = client_get_facet_limit_local(cl, sdb, &l, nmem_tmp, &num_v, &values);
        if (!name)
            break;
        
        md_field_id = conf_service_metadata_field_id(service, name);
        if (md_field_id < 0)
        {
            skip_record = 1;
            break;
        }
        ser_md = &service->metadata[md_field_id];
        rec_md = record->metadata[md_field_id];
        yaz_log(YLOG_DEBUG, "check limit local %s", name);
        for (i = 0; i < num_v; )
        {
            if (rec_md)
            {
                if (ser_md->type == Metadata_type_year 
                    || ser_md->type == Metadata_type_date)
                {
                    int y = atoi(values[i]);
                    if (y >= rec_md->data.number.min 
                        && y <= rec_md->data.number.max)
                        break;
                }
                else
                {
                    yaz_log(YLOG_DEBUG, "cmp: '%s' '%s'", rec_md->data.text.disp, values[i]);
                    if (!strcmp(rec_md->data.text.disp, values[i]))
                    {
                        // Value equals, should not be filtered.
                        break;
                    }
                }
                rec_md = rec_md->next;
            }
            else
            {
                rec_md = record->metadata[md_field_id];
                i++;
            }
        }
        // At end , not match
        if (i == num_v)
        {
            skip_record = 1;
            break;
        }
    }
    nmem_destroy(nmem_tmp);
    return skip_record;
}
                             
static int ingest_to_cluster(struct client *cl,
                             xmlDoc *xdoc,
                             xmlNode *root,
                             int record_no,
                             const char *mergekey_norm)
{
    xmlNode *n;
    xmlChar *type = 0;
    xmlChar *value = 0;
    struct session *se = client_get_session(cl);
    struct conf_service *service = se->service;
    int term_factor = 1;
    struct record_cluster *cluster;
    struct session_database *sdb = client_get_database(cl);
    struct record *record = record_create(se->nmem, 
                                          service->num_metadata,
                                          service->num_sortkeys, cl,
                                          record_no);

    for (n = root->children; n; n = n->next)
    {
        if (type)
            xmlFree(type);
        if (value)
            xmlFree(value);
        type = value = 0;
        
        if (n->type != XML_ELEMENT_NODE)
            continue;
        if (!strcmp((const char *) n->name, "metadata"))
        {
            struct conf_metadata *ser_md = 0;
            struct record_metadata **wheretoput = 0;
            struct record_metadata *rec_md = 0;
            int md_field_id = -1;
            
            type = xmlGetProp(n, (xmlChar *) "type");
            value = xmlNodeListGetString(xdoc, n->children, 1);
            
            if (!type || !value || !*value)
                continue;
            
            md_field_id 
                = conf_service_metadata_field_id(service, (const char *) type);
            if (md_field_id < 0)
            {
                if (se->number_of_warnings_unknown_metadata == 0)
                {
                    session_log(se, YLOG_WARN, 
                            "Ignoring unknown metadata element: %s", type);
                }
                se->number_of_warnings_unknown_metadata++;
                continue;
            }
           
            ser_md = &service->metadata[md_field_id];

            // non-merged metadata
            rec_md = record_metadata_init(se->nmem, (const char *) value,
                                          ser_md->type, n->properties);
            if (!rec_md)
            {
                session_log(se, YLOG_WARN, "bad metadata data '%s' "
                            "for element '%s'", value, type);
                continue;
            }
            wheretoput = &record->metadata[md_field_id];
            while (*wheretoput)
                wheretoput = &(*wheretoput)->next;
            *wheretoput = rec_md;
        }
    }

    if (check_limit_local(cl, record, record_no))
    {
        session_log(se, YLOG_LOG, "Facet filtered out record no %d from %s",
                    record_no, sdb->database->id);
        if (type)
            xmlFree(type);
        if (value)
            xmlFree(value);
        return -2;
    }
    cluster = reclist_insert(se->reclist, service, record,
                             mergekey_norm, &se->total_merged);
    if (!cluster)
        return -1;

    {
        const char *use_term_factor_str =
            session_setting_oneval(sdb, PZ_TERMLIST_TERM_FACTOR);
        if (use_term_factor_str && use_term_factor_str[0] == '1')
        {
            int maxrecs = client_get_maxrecs(cl);
            int hits = (int) client_get_hits(cl);
            term_factor = MAX(hits, maxrecs) /  MAX(1, maxrecs);
            assert(term_factor >= 1);
            yaz_log(YLOG_DEBUG, "Using term factor: %d (%d / %d)", term_factor, MAX(hits, maxrecs), MAX(1, maxrecs));
        }
    }

    if (global_parameters.dump_records)
        session_log(se, YLOG_LOG, "Cluster id %s from %s (#%d)", cluster->recid,
                    sdb->database->id, record_no);


    relevance_newrec(se->relevance, cluster);
    
    // now parsing XML record and adding data to cluster or record metadata
    for (n = root->children; n; n = n->next)
    {
        pp2_charset_token_t prt;
        if (type)
            xmlFree(type);
        if (value)
            xmlFree(value);
        type = value = 0;
        
        if (n->type != XML_ELEMENT_NODE)
            continue;
        if (!strcmp((const char *) n->name, "metadata"))
        {
            struct conf_metadata *ser_md = 0;
            struct conf_sortkey *ser_sk = 0;
            struct record_metadata **wheretoput = 0;
            struct record_metadata *rec_md = 0;
            int md_field_id = -1;
            int sk_field_id = -1;
            const char *rank;
            xmlChar *xml_rank;
            
            type = xmlGetProp(n, (xmlChar *) "type");
            value = xmlNodeListGetString(xdoc, n->children, 1);
            
            if (!type || !value || !*value)
                continue;
            
            md_field_id 
                = conf_service_metadata_field_id(service, (const char *) type);
            if (md_field_id < 0)
                continue;
            
            ser_md = &service->metadata[md_field_id];

            if (ser_md->sortkey_offset >= 0)
            {
                sk_field_id = ser_md->sortkey_offset;
                ser_sk = &service->sortkeys[sk_field_id];
            }

            // merged metadata
            rec_md = record_metadata_init(se->nmem, (const char *) value,
                                          ser_md->type, 0);
            if (!rec_md)
                continue;

            xml_rank = xmlGetProp(n, (xmlChar *) "rank");
            rank = xml_rank ? (const char *) xml_rank : ser_md->rank;

            wheretoput = &cluster->metadata[md_field_id];

            // and polulate with data:
            // assign cluster or record based on merge action
            if (ser_md->merge == Metadata_merge_unique)
            {
                while (*wheretoput)
                {
                    if (!strcmp((const char *) (*wheretoput)->data.text.disp, 
                                rec_md->data.text.disp))
                        break;
                    wheretoput = &(*wheretoput)->next;
                }
                if (!*wheretoput)
                    *wheretoput = rec_md;
            }
            else if (ser_md->merge == Metadata_merge_longest)
            {
                if (!*wheretoput 
                    || strlen(rec_md->data.text.disp) 
                    > strlen((*wheretoput)->data.text.disp))
                {
                    *wheretoput = rec_md;
                    if (ser_sk)
                    {
                        const char *sort_str = 0;
                        int skip_article = 
                            ser_sk->type == Metadata_sortkey_skiparticle;

                        if (!cluster->sortkeys[sk_field_id])
                            cluster->sortkeys[sk_field_id] = 
                                nmem_malloc(se->nmem, 
                                            sizeof(union data_types));
                         
                        prt =
                            pp2_charset_token_create(service->charsets, "sort");

                        pp2_charset_token_first(prt, rec_md->data.text.disp,
                                                skip_article);

                        pp2_charset_token_next(prt);
                         
                        sort_str = pp2_get_sort(prt);
                         
                        cluster->sortkeys[sk_field_id]->text.disp = 
                            rec_md->data.text.disp;
                        if (!sort_str)
                        {
                            sort_str = rec_md->data.text.disp;
                            session_log(se, YLOG_WARN, 
                                    "Could not make sortkey. Bug #1858");
                        }
                        cluster->sortkeys[sk_field_id]->text.sort = 
                            nmem_strdup(se->nmem, sort_str);
                        pp2_charset_token_destroy(prt);
                    }
                }
            }
            else if (ser_md->merge == Metadata_merge_all)
            {
                while (*wheretoput)
                    wheretoput = &(*wheretoput)->next;
                *wheretoput = rec_md;
            }
            else if (ser_md->merge == Metadata_merge_range)
            {
                if (!*wheretoput)
                {
                    *wheretoput = rec_md;
                    if (ser_sk)
                        cluster->sortkeys[sk_field_id] 
                            = &rec_md->data;
                }
                else
                {
                    int this_min = rec_md->data.number.min;
                    int this_max = rec_md->data.number.max;
                    if (this_min < (*wheretoput)->data.number.min)
                        (*wheretoput)->data.number.min = this_min;
                    if (this_max > (*wheretoput)->data.number.max)
                        (*wheretoput)->data.number.max = this_max;
                }
            }

            // ranking of _all_ fields enabled ... 
            if (rank)
            {
                relevance_countwords(se->relevance, cluster, 
                                     (char *) value, rank, ser_md->name);
            }

            // construct facets ... unless the client already has reported them
            if (ser_md->termlist && !client_has_facet(cl, (char *) type))
            {
                if (ser_md->type == Metadata_type_year)
                {
                    char year[64];
                    sprintf(year, "%d", rec_md->data.number.max);

                    add_facet(se, (char *) type, year, term_factor);
                    if (rec_md->data.number.max != rec_md->data.number.min)
                    {
                        sprintf(year, "%d", rec_md->data.number.min);
                        add_facet(se, (char *) type, year, term_factor);
                    }
                }
                else
                    add_facet(se, (char *) type, (char *) value, term_factor);
            }

            // cleaning up
            if (xml_rank)
                xmlFree(xml_rank);
            xmlFree(type);
            xmlFree(value);
            type = value = 0;
        }
        else
        {
            if (se->number_of_warnings_unknown_elements == 0)
                session_log(se, YLOG_WARN,
                        "Unexpected element in internal record: %s", n->name);
            se->number_of_warnings_unknown_elements++;
        }
    }
    if (type)
        xmlFree(type);
    if (value)
        xmlFree(value);

    relevance_donerecord(se->relevance, cluster);
    se->total_records++;

    return 0;
}

void session_log(struct session *s, int level, const char *fmt, ...)
{
    char buf[1024];
    va_list ap;
    va_start(ap, fmt);

    yaz_vsnprintf(buf, sizeof(buf)-30, fmt, ap);
    yaz_log(level, "Session %u: %s", s->session_id, buf);

    va_end(ap);
}

/*
 * Local variables:
 * c-basic-offset: 4
 * c-file-style: "Stroustrup"
 * indent-tabs-mode: nil
 * End:
 * vim: shiftwidth=4 tabstop=8 expandtab
 */
<|MERGE_RESOLUTION|>--- conflicted
+++ resolved
@@ -641,37 +641,25 @@
     se->reclist = reclist_create(se->nmem);
 }
 
-<<<<<<< HEAD
 void session_sort(struct session *se, const char *field, int increasing,
                   int position)
-=======
-void session_sort(struct session *se, const char *field, int increasing, int clear_set)
->>>>>>> 84e3df2b
 {
     struct session_sorted_results *sr;
     struct client_list *l;
 
     session_enter(se);
 
-<<<<<<< HEAD
     yaz_log(YLOG_LOG, "session_sort field=%s increasing=%d position=%d", field, increasing, position);
     /* see if we already have sorted for this critieria */
+    /* TODO I do not see the point in saving all previous sorts. Dont we re-sort anyway ? */
     for (sr = se->sorted_results; sr; sr = sr->next)
-=======
-    yaz_log(YLOG_LOG, "session_sort field=%s", field);
-    // TODO In order for this to work, clear_set may only be true on first call. Every following (poll) may not. 
-    // I do not think we can decide this from the outside of the session. 
-    // The logic should be when we change to/away from a native sort order, 
-    // it should cleared on the first call
-    if (clear_set)
->>>>>>> 84e3df2b
     {
         if (!strcmp(field, sr->field) && increasing == sr->increasing && sr->position == position)
             break;
     }
     if (sr)
     {
-        z(se, YLOG_DEBUG, "search_sort: field=%s increasing=%d position=%d already fetched",
+        session_log(se, YLOG_DEBUG, "search_sort: field=%s increasing=%d position=%d already fetched",
                     field, increasing, position);
         session_leave(se);
         return;
@@ -681,8 +669,8 @@
         session_clear_set(se, field, increasing, position);
     }
 
-    session_log(se, YLOG_DEBUG, "search_sort: field=%s increasing=%d must fetch",
-                field, increasing);
+    session_log(se, YLOG_DEBUG, "search_sort: field=%s increasing=%d position=%d must fetch",
+                field, increasing, position);
     sr = nmem_malloc(se->nmem, sizeof(*sr));
     sr->field = nmem_strdup(se->nmem, field);
     sr->increasing = increasing;
@@ -708,7 +696,8 @@
                                        const char *filter,
                                        const char *limit,
                                        const char **addinfo,
-                                       const char *sort_field, int increasing)
+                                       const char *sort_field,
+                                       int increasing)
 {
     int live_channels = 0;
     int no_working = 0;
@@ -729,7 +718,7 @@
     
     session_enter(se);
     se->settings_modified = 0;
-    session_clear_set(se, sort_field, increasing);
+    session_clear_set(se, sort_field, increasing, 0); /* hardcoded position */
     relevance_destroy(&se->relevance);
 
     live_channels = select_targets(se, filter);
